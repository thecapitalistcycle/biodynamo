#include "cell.h"
#include "gtest/gtest.h"
#include "inline_vector.h"
#include "neighbor_grid_op.h"
#include "test_util.h"

namespace bdm {
namespace neighbor_op_test_internal {

template <typename TContainer>
void CellFactory(TContainer* cells, size_t cells_per_dim) {
  const double space = 20;

  cells->reserve(cells_per_dim * cells_per_dim * cells_per_dim);
  for (size_t i = 0; i < cells_per_dim; i++) {
    for (size_t j = 0; j < cells_per_dim; j++) {
      for (size_t k = 0; k < cells_per_dim; k++) {
        Cell<Scalar> cell({k * space, j * space, i * space});
        cell.SetDiameter(30);
        cells->push_back(cell);
      }
    }
  }
}

template <typename T, typename Op>
void RunTest(T* cells, const Op& op) {
<<<<<<< HEAD
  cells->push_back(Cell({0, 0, 0}));
  cells->push_back(Cell({30, 30, 30}));
  cells->push_back(Cell({60, 60, 60}));
=======
  CellFactory(cells, 4);
>>>>>>> fde579b5

  // execute operation
  op.Compute(cells);

  std::vector<int> expected_0 = {1, 4, 5, 16, 17, 20};
  std::vector<int> expected_4 = {0, 1, 5, 8, 9, 16, 20, 21, 24};
  std::vector<int> expected_42 = {22, 25, 26, 27, 30, 37, 38, 39, 41,
                                  43, 45, 46, 47, 54, 57, 58, 59, 62};
  std::vector<int> expected_63 = {43, 46, 47, 58, 59, 62};

<<<<<<< HEAD
TEST(NeighborOpTest, ComputeAosoa) {
  std::vector<Cell> cells;
  RunTest(&cells, NeighborOp());
}

TEST(NeighborOpTest, ComputeSoa) {
  auto cells = Cell::NewEmptySoa();
  RunTest(&cells, NeighborOp());
}

TEST(NeighborNanoflannOpTest, ComputeAosoa) {
  std::vector<Cell> cells;
  RunTest(&cells, NeighborNanoflannOp());
}

TEST(NeighborNanoflannOpTest, ComputeSoa) {
  auto cells = Cell::NewEmptySoa();
  RunTest(&cells, NeighborNanoflannOp());
=======
  std::vector<int> neighbors_0;
  Grid::GetInstance().ForEachNeighborWithinRadius(
      [&neighbors_0](int neighbor) { neighbors_0.push_back(neighbor); }, *cells,
      (*cells)[0], 0, 900);

  std::vector<int> neighbors_4;
  Grid::GetInstance().ForEachNeighborWithinRadius(
      [&neighbors_4](int neighbor) { neighbors_4.push_back(neighbor); }, *cells,
      (*cells)[4], 4, 900);

  std::vector<int> neighbors_42;
  Grid::GetInstance().ForEachNeighborWithinRadius(
      [&neighbors_42](int neighbor) { neighbors_42.push_back(neighbor); },
      *cells, (*cells)[42], 42, 900);

  std::vector<int> neighbors_63;
  Grid::GetInstance().ForEachNeighborWithinRadius(
      [&neighbors_63](int neighbor) { neighbors_63.push_back(neighbor); },
      *cells, (*cells)[63], 63, 900);

  std::sort(neighbors_0.begin(), neighbors_0.end());
  std::sort(neighbors_4.begin(), neighbors_4.end());
  std::sort(neighbors_42.begin(), neighbors_42.end());
  std::sort(neighbors_63.begin(), neighbors_63.end());

  // check results
  EXPECT_EQ(expected_0, neighbors_0);
  EXPECT_EQ(expected_4, neighbors_4);
  EXPECT_EQ(expected_42, neighbors_42);
  EXPECT_EQ(expected_63, neighbors_63);
}

TEST(NeighborGridOpTest, ComputeAosoa) {
  std::vector<Cell<Scalar>> cells;
  RunTest(&cells, NeighborGridOp(Grid::kHigh));
}

TEST(NeighborGridOpTest, ComputeSoa) {
  auto cells = Cell<>::NewEmptySoa();
  RunTest(&cells, NeighborGridOp(Grid::kHigh));
>>>>>>> fde579b5
}

}  // namespace neighbor_op_test_internal
}  // namespace bdm<|MERGE_RESOLUTION|>--- conflicted
+++ resolved
@@ -15,7 +15,7 @@
   for (size_t i = 0; i < cells_per_dim; i++) {
     for (size_t j = 0; j < cells_per_dim; j++) {
       for (size_t k = 0; k < cells_per_dim; k++) {
-        Cell<Scalar> cell({k * space, j * space, i * space});
+        Cell cell({k * space, j * space, i * space});
         cell.SetDiameter(30);
         cells->push_back(cell);
       }
@@ -25,13 +25,7 @@
 
 template <typename T, typename Op>
 void RunTest(T* cells, const Op& op) {
-<<<<<<< HEAD
-  cells->push_back(Cell({0, 0, 0}));
-  cells->push_back(Cell({30, 30, 30}));
-  cells->push_back(Cell({60, 60, 60}));
-=======
   CellFactory(cells, 4);
->>>>>>> fde579b5
 
   // execute operation
   op.Compute(cells);
@@ -42,26 +36,6 @@
                                   43, 45, 46, 47, 54, 57, 58, 59, 62};
   std::vector<int> expected_63 = {43, 46, 47, 58, 59, 62};
 
-<<<<<<< HEAD
-TEST(NeighborOpTest, ComputeAosoa) {
-  std::vector<Cell> cells;
-  RunTest(&cells, NeighborOp());
-}
-
-TEST(NeighborOpTest, ComputeSoa) {
-  auto cells = Cell::NewEmptySoa();
-  RunTest(&cells, NeighborOp());
-}
-
-TEST(NeighborNanoflannOpTest, ComputeAosoa) {
-  std::vector<Cell> cells;
-  RunTest(&cells, NeighborNanoflannOp());
-}
-
-TEST(NeighborNanoflannOpTest, ComputeSoa) {
-  auto cells = Cell::NewEmptySoa();
-  RunTest(&cells, NeighborNanoflannOp());
-=======
   std::vector<int> neighbors_0;
   Grid::GetInstance().ForEachNeighborWithinRadius(
       [&neighbors_0](int neighbor) { neighbors_0.push_back(neighbor); }, *cells,
@@ -95,14 +69,13 @@
 }
 
 TEST(NeighborGridOpTest, ComputeAosoa) {
-  std::vector<Cell<Scalar>> cells;
+  std::vector<Cell> cells;
   RunTest(&cells, NeighborGridOp(Grid::kHigh));
 }
 
 TEST(NeighborGridOpTest, ComputeSoa) {
-  auto cells = Cell<>::NewEmptySoa();
+  auto cells = Cell::NewEmptySoa();
   RunTest(&cells, NeighborGridOp(Grid::kHigh));
->>>>>>> fde579b5
 }
 
 }  // namespace neighbor_op_test_internal
